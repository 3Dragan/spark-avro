package com.databricks.spark.avro

import java.util.concurrent.TimeUnit

import scala.collection.JavaConversions._
import scala.util.Random

import com.google.common.io.Files
import org.apache.commons.io.FileUtils
import org.apache.spark.rdd.RDD
import org.apache.spark.sql.Row
import org.apache.spark.sql.types._
import org.apache.spark.sql.test.TestSQLContext

/**
 * This object runs a simple benchmark test to find out how long does it take to write a large
 * DataFrame to an avro file. It reads one argument, which specifies how many rows does the
 * DataFrame that we're writing contain.
 */
object AvroWriteBenchmark {

  val defaultNumberOfRows = 1000000
  val defaultSize = 100 // Size used for items in generated RDD like strings, arrays and maps

  val testSchema = StructType(Seq(
    StructField("StringField", StringType, false),
    StructField("IntField", IntegerType, true),
    StructField("DoubleField", DoubleType, false),
    StructField("DecimalField", DecimalType(10, 10), true),
    StructField("ArrayField", ArrayType(BooleanType), false),
    StructField("MapField", MapType(StringType, IntegerType), true),
    StructField("StructField", StructType(Seq(StructField("id", IntegerType, true))), false)))

  private def generateRandomRow(): Row = {
    val rand = new Random()
    Row(rand.nextString(defaultSize), rand.nextInt(), rand.nextDouble(), rand.nextDouble(),
      TestUtils.generateRandomArray(rand, defaultSize).toSeq,
      TestUtils.generateRandomMap(rand, defaultSize).toMap, Row(rand.nextInt()))
  }

  private def createLargeRDD(numberOfRows: Int): RDD[Row] = {
    TestSQLContext.sparkContext.parallelize(0 until numberOfRows).map(_ => generateRandomRow())
  }

  def main(args: Array[String]) {
    var numberOfRows = defaultNumberOfRows
    if (args.size > 0) {
      numberOfRows = args(0).toInt
    }

    println(s"\n\n\nPreparing for a benchmark test - creating a RDD with $numberOfRows rows\n\n\n")

    val tempDir = Files.createTempDir()
    val avroDir = tempDir + "/avro"
    val testDataFrame = TestSQLContext.applySchema(createLargeRDD(numberOfRows), testSchema)

    println("\n\n\nStaring benchmark test - writing a DataFrame as avro file\n\n\n")

    val startTime = System.nanoTime

    testDataFrame.write.avro(avroDir)

    val endTime = System.nanoTime
    val executionTime = TimeUnit.SECONDS.convert(endTime - startTime, TimeUnit.NANOSECONDS)

    println(s"\n\n\nFinished benchmark test - result was $executionTime seconds\n\n\n")

<<<<<<< HEAD
    TestUtils.deleteRecursively(tempDir)

=======
    FileUtils.deleteDirectory(tempDir)
>>>>>>> 6d2cdf3d
    TestSQLContext.sparkContext.stop()  // Otherwise scary exception message appears
  }
}<|MERGE_RESOLUTION|>--- conflicted
+++ resolved
@@ -65,12 +65,7 @@
 
     println(s"\n\n\nFinished benchmark test - result was $executionTime seconds\n\n\n")
 
-<<<<<<< HEAD
-    TestUtils.deleteRecursively(tempDir)
-
-=======
     FileUtils.deleteDirectory(tempDir)
->>>>>>> 6d2cdf3d
     TestSQLContext.sparkContext.stop()  // Otherwise scary exception message appears
   }
 }